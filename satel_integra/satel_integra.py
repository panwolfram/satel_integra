--- conflicted
+++ resolved
@@ -503,13 +503,8 @@
                      )
 
     loop.run_until_complete(stl.connect())
-<<<<<<< HEAD
-    loop.create_task(stl.arm("3333", [1]))
-    loop.create_task(stl.disarm("3333", [1]))
-=======
     loop.create_task(stl.arm("3333", (1,)))
     loop.create_task(stl.disarm("3333",(1,)))
->>>>>>> c527cf13
     loop.create_task(stl.keep_alive())
     loop.create_task(stl.monitor_status())
 
